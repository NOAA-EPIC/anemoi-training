# Changelog

All notable changes to this project will be documented in this file.

The format is based on [Keep a Changelog](https://keepachangelog.com/en/1.1.0/),
and this project adheres to [Semantic Versioning](https://semver.org/spec/v2.0.0.html).

Please add your functional changes to the appropriate section in the PR.
Keep it human-readable, your future self will thank you!

## [Unreleased](https://github.com/ecmwf/anemoi-training/compare/0.1.0...HEAD)

### Added

#### Miscellaneous

- Introduction of remapper to anemoi-models leads to changes in the data indices and some preprocessors cannot be applied in-place anymore.

#### Functionality

- Enable the callback for plotting a histogram for variables containing NaNs
- Enforce same binning for histograms comparing true data to predicted data
<<<<<<< HEAD
- Long Rollout Plots
=======
- Fix: Inference checkpoints are now saved according the frequency settings defined in the config
- Feature: Add configurable models [#50](https://github.com/ecmwf/anemoi-training/pulls/50)
>>>>>>> 1a377de8

## [0.1.0 - Anemoi training - First release](https://github.com/ecmwf/anemoi-training/releases/tag/0.1.0) - 2024-08-16

### Added

#### Subcommands

- Subcommand for training `anemoi-training train`
- Subcommand for config generation of configs
- Subcommand for mlflow: login and sync
- Subcommand for checkpoint handling

#### Functionality
- Searchpaths for Hydra configs, to enable configs in CWD, `ANEMOI_CONFIG_PATH` env, and `.config/anemoi/training` in addition to package defaults
- MlFlow token authentication
- Configurable pressure level scaling

#### Continuous Integration / Deployment

- Downstream CI to test all dependencies with changes
- Changelog Status check
- Readthedocs PR builder
- Changelog Release Updater Workflow

#### Miscellaneous

- Extended ruff Ruleset
- Added Docsig pre-commit hook
- `__future__` annotations for typehints
- Added Typehints where missing
- Added Changelog
- Correct errors in callback plots
- fix error in the default config
- example slurm config
- ability to configure precip-type plots

### Changed

#### Move to Anemoi Ecosystem

- Fixed PyPI packaging
- Use of Anemoi models
- Use of Anemoi graphs
- Adjusted tests to work with new Anemoi ecosystem
- Adjusted configs to reasonable common defaults

#### Functionality

- Changed hardware-specific keys from configs to `???` to trigger "missing"
- `__len__` of NativeGridDataset
- Configurable dropout in attention layer

#### Docs

- First draft on Read the Docs
- Fixed docstrings

#### Miscellaneous

- Moved callbacks into folder to fascilitate future refactor
- Adjusted PyPI release infrastructure to common ECMWF workflow
- Bumped versions in Pre-commit hooks
- Fix crash when logging hyperparameters with missing values in the config
- Fixed "null" tracker metadata when tracking is disabled, now returns an empty dict
- Pinned numpy<2 until we can test all migration
- (ci): path ignore of docs for downstream ci
- (ci): remove yaml anchor, unsupported by Github
- ci: make python QA reusable
- ci: permissions on changelog updater

### Removed

- Dependency on mlflow-export-import
- Specific user configs
- **len** function of NativeGridDataset as it lead to bugs

<!-- Add Git Diffs for Links above --><|MERGE_RESOLUTION|>--- conflicted
+++ resolved
@@ -20,12 +20,9 @@
 
 - Enable the callback for plotting a histogram for variables containing NaNs
 - Enforce same binning for histograms comparing true data to predicted data
-<<<<<<< HEAD
-- Long Rollout Plots
-=======
 - Fix: Inference checkpoints are now saved according the frequency settings defined in the config
 - Feature: Add configurable models [#50](https://github.com/ecmwf/anemoi-training/pulls/50)
->>>>>>> 1a377de8
+- Long Rollout Plots
 
 ## [0.1.0 - Anemoi training - First release](https://github.com/ecmwf/anemoi-training/releases/tag/0.1.0) - 2024-08-16
 
