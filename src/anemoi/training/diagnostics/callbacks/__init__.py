--- conflicted
+++ resolved
@@ -583,7 +583,6 @@
         """
         super().__init__(config)
         self.sample_idx = self.config.diagnostics.plot.sample_idx
-<<<<<<< HEAD
         self.parameters_histogram = self.config.diagnostics.plot.parameters_histogram
         self.parameters_spectrum = self.config.diagnostics.plot.parameters_spectrum
         self.diagnostics = [] if self.config.data.diagnostic is None else self.config.data.diagnostic
@@ -591,10 +590,8 @@
             self.parameters_histogram = []
         if self.parameters_spectrum is None:
             self.parameters_spectrum = []
-=======
         self.precip_and_related_fields = self.config.diagnostics.plot.precip_and_related_fields
         LOGGER.info(f"Using precip histogram plotting method for fields: {self.precip_and_related_fields}")
->>>>>>> 91d8c6e9
 
     @rank_zero_only
     def _plot(
